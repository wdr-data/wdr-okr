--- conflicted
+++ resolved
@@ -1,11 +1,7 @@
 {
     "_meta": {
         "hash": {
-<<<<<<< HEAD
-            "sha256": "ac5a54fcc796e7632fab8af3c971230b5d94213a48b07c57b465eb8e4cb70afb"
-=======
-            "sha256": "82eab35c99180b5f266f86a53da2ea5afe264c4a4d61e138a8295d9353296616"
->>>>>>> ef941640
+            "sha256": "8dd56f6649983003a99d4b9270db951618e7100c6dd421360de59ecf9d3f8437"
         },
         "pipfile-spec": 6,
         "requires": {
@@ -564,6 +560,7 @@
                 "sha256:30cfdef28829dad64d6ea1ed08f8eff6aa115a77068926bcc9f5225d5a3246aa",
                 "sha256:5c36f6537a523ec5f969ef9fad61c98eb9e017bc601d811e53aa25bece64892f"
             ],
+            "markers": "sys_platform == 'linux'",
             "version": "==3.3.0"
         },
         "sentry-sdk": {
