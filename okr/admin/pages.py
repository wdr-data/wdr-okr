"""Forms for managing page data."""

from django.contrib import admin

from okr.models.pages import (
    SophoraDocument,
    SophoraDocumentMeta,
    SophoraID,
    SophoraNode,
    SophoraKeyword,
    PageWebtrekkMeta,
    PageDataWebtrekk,
    Property,
    Page,
    PageDataGSC,
    PageDataQueryGSC,
    PropertyDataGSC,
    PropertyDataQueryGSC,
)
from .base import ProductAdmin
from .mixins import large_table


class PropertyAdmin(ProductAdmin):
    """List for choosing basic product."""

    list_display = ProductAdmin.list_display + ["url"]


class PageAdmin(admin.ModelAdmin):
    """List for choosing existing page to edit."""

    list_display = [
        "property",
        "url",
        "sophora_document",
        "sophora_id",
        "node",
        "first_seen",
    ]
    list_display_links = ["url"]
    list_filter = ["property", "node"]
    date_hierarchy = "first_seen"
    search_fields = ["url"]
    autocomplete_fields = ["sophora_document"]


@large_table
class PropertyDataGSCAdmin(admin.ModelAdmin):
    """List for choosing existing GSC property data to edit."""

    list_display = [
        "property",
        "date",
        "device",
        "clicks",
        "impressions",
        "ctr",
        "position",
    ]
    list_display_links = ["property", "date"]
    list_filter = ["property"]
    date_hierarchy = "date"


@large_table
class PropertyDataQueryGSCAdmin(admin.ModelAdmin):
    """List for choosing existing GSC property query data to edit."""

    list_display = [
        "property",
        "date",
        "query",
        "clicks",
        "impressions",
        "ctr",
        "position",
    ]
    list_display_links = ["property", "date"]
    date_hierarchy = "date"
    search_fields = ["query"]


@large_table
class PageDataGSCAdmin(admin.ModelAdmin):
    """List for choosing existing GSC page data to edit."""

    list_display = [
        "page",
        "date",
        "device",
        "clicks",
        "impressions",
        "ctr",
        "position",
    ]
    list_display_links = ["page", "date"]
    list_filter = ["device"]
    date_hierarchy = "date"
    search_fields = ["page__url"]
    autocomplete_fields = ["page"]


@large_table
class PageDataQueryGSCAdmin(admin.ModelAdmin):
    """List for choosing existing GSC page query data to edit."""

    list_display = [
        "page",
        "date",
        "query",
        "clicks",
        "impressions",
        "ctr",
        "position",
    ]
    list_display_links = ["page", "date"]
    date_hierarchy = "date"
    search_fields = ["page__url", "query"]
    autocomplete_fields = ["page"]


class SophoraNodeAdmin(admin.ModelAdmin):
    """List for choosing existing Sophora nodes to edit."""

    list_display = [
        "node",
        "use_exact_search",
    ]
    list_display_links = ["node"]
    search_fields = ["node"]


class SophoraDocumentAdmin(admin.ModelAdmin):
    """List for choosing existing Sophora documents to edit."""

    list_display = [
        "export_uuid",
        "sophora_node",
    ]
    list_display_links = ["export_uuid"]
    date_hierarchy = "created"
    search_fields = ["export_uuid"]
    autocomplete_fields = ["sophora_node"]


class SophoraIDAdmin(admin.ModelAdmin):
    """List for choosing existing Sophora IDs to edit."""

    list_display = [
        "sophora_id",
        "sophora_document",
    ]
    list_display_links = ["sophora_id"]
    date_hierarchy = "created"
    search_fields = ["sophora_id"]
    autocomplete_fields = ["sophora_document"]


class SophoraDocumentMetaAdmin(admin.ModelAdmin):
    """List for choosing existing Sophora document meta data to edit."""

    list_display = [
        "headline",
        "created",
        "editorial_update",
        "node",
        "sophora_id",
        "document_type",
        "word_count",
    ]
    list_display_links = ["headline"]
    list_filter = ["node", "document_type"]
    date_hierarchy = "created"
    search_fields = ["headline", "keywords_list"]
    autocomplete_fields = ["sophora_document", "sophora_id"]


class SophoraKeywordAdmin(admin.ModelAdmin):
    """List for choosing existing Sophora keywords to edit."""

    list_display = ["keyword", "first_seen"]
    list_display_links = ["keyword"]
    date_hierarchy = "first_seen"
    search_fields = ["keyword"]


class PageWebtrekkMetaAdmin(admin.ModelAdmin):
    """List for choosing existing Webtrekk meta data to edit."""

    list_display = [
        "page",
        "headline",
        "query",
    ]
    list_display_links = ["headline"]
    list_filter = []
    date_hierarchy = "created"
<<<<<<< HEAD
    search_fields = ["headline", "page__url"]
=======
    search_fields = ["headline"]
    autocomplete_fields = ["page"]
>>>>>>> bcef0e6c


@large_table
class PageDataWebtrekkAdmin(admin.ModelAdmin):
    """List for choosing existing Webtrekk data to edit."""

    list_display = [
        "webtrekk_meta",
        "date",
        "visits",
        "visits_search",
        "impressions",
        "impressions_search",
        "entries",
        "entries_search",
    ]
    list_display_links = ["webtrekk_meta", "date"]
    list_filter = []
    date_hierarchy = "date"
    search_fields = ["webtrekk_meta__headline"]
    autocomplete_fields = ["webtrekk_meta"]


admin.site.register(Property, PropertyAdmin)
admin.site.register(Page, PageAdmin)
admin.site.register(SophoraNode, SophoraNodeAdmin)
admin.site.register(SophoraDocument, SophoraDocumentAdmin)
admin.site.register(SophoraID, SophoraIDAdmin)
admin.site.register(SophoraDocumentMeta, SophoraDocumentMetaAdmin)
admin.site.register(SophoraKeyword, SophoraKeywordAdmin)
admin.site.register(PropertyDataGSC, PropertyDataGSCAdmin)
admin.site.register(PropertyDataQueryGSC, PropertyDataQueryGSCAdmin)
admin.site.register(PageDataGSC, PageDataGSCAdmin)
admin.site.register(PageDataQueryGSC, PageDataQueryGSCAdmin)
admin.site.register(PageWebtrekkMeta, PageWebtrekkMetaAdmin)
admin.site.register(PageDataWebtrekk, PageDataWebtrekkAdmin)<|MERGE_RESOLUTION|>--- conflicted
+++ resolved
@@ -196,12 +196,8 @@
     list_display_links = ["headline"]
     list_filter = []
     date_hierarchy = "created"
-<<<<<<< HEAD
     search_fields = ["headline", "page__url"]
-=======
-    search_fields = ["headline"]
     autocomplete_fields = ["page"]
->>>>>>> bcef0e6c
 
 
 @large_table
