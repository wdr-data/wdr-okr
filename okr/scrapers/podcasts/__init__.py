"""Read and process data for podcasts and podcast episodes from various data sources.
"""

import datetime as dt
from time import sleep
<<<<<<< HEAD
=======
from typing import Optional
import pytz
>>>>>>> 6d3d78ab
import gc
import functools

from django.db.utils import IntegrityError
from django.db.models import Q
from sentry_sdk import capture_exception
from spotipy.exceptions import SpotifyException

from . import feed
from . import spotify
from . import podstat
from .spotify_api import spotify_api, fetch_all
from .webtrekk import cleaned_webtrekk_audio_data
from ..common.utils import local_today, local_yesterday, date_range, BERLIN, UTC
from ...models import (
    Podcast,
    PodcastEpisode,
    PodcastEpisodeDataSpotify,
    PodcastEpisodeDataPodstat,
    PodcastEpisodeDataSpotifyUser,
    PodcastDataSpotify,
    PodcastDataSpotifyHourly,
    PodcastEpisodeDataSpotifyPerformance,
    PodcastEpisodeDataWebtrekkPerformance,
)


def scrape_full(podcast: Podcast):
    """Read and process all available data for podcast.

    Args:
        podcast (Podcast): Podcast to scrape data for
    """
    print("Running full scrape of", podcast)

    podcast_filter = Q(id=podcast.id)
    start_date = dt.date(2016, 1, 1)

    sleep(1)
    scrape_feed(podcast_filter=podcast_filter)

    sleep(1)
    scrape_spotify_mediatrend(start_date=start_date, podcast_filter=podcast_filter)

    sleep(1)
    scrape_spotify_api(start_date=start_date, podcast_filter=podcast_filter)

    sleep(1)
    scrape_podstat(start_date=start_date, podcast_filter=podcast_filter)

    sleep(1)
    scrape_episode_data_webtrekk_performance(
        start_date=start_date, podcast_filter=podcast_filter
    )

    print("Finished full scrape of", podcast)


def scrape_feed(*, podcast_filter: Optional[Q] = None):
    """Read and process data from podcast RSS feed.

    This method supplies publicly available metadata for podcast episodes. This includes
    information such as episode title, episode description, episode duration and
    ZMDB ID for the episode's media file. Additionally, this method uses the Spotify
    public API and Spotify podcaster API to determine each episode's Spotify ID, if
    one exists.

    Requesting Spotify data from both the public API and the podcaster API is necessary
    because episode names in the podaster API can be outdated. On the other hand, only
    the podcaster API contains information about de-published episodes. Data from both
    APIs is required to make mapping by episode name possible.

    Args:
        podcast_filter (Q, optional): Filter for a subset of all Podcast objects.
          Defaults to None.
    """
    podcasts = Podcast.objects.all()

    if podcast_filter:
        podcasts = podcasts.filter(podcast_filter)

    for podcast in podcasts:
        print("Scraping feed for", podcast)

        # For podcasts that are available on Spotify: Map episode title to Spotify ID
        # for faster lookups
        if podcast.spotify_id:
            licensed_episodes = spotify_api.podcast_episodes(podcast.spotify_id)

            spotify_episode_id_by_name = {}
            spotify_episode_ids_search = list(
                reversed(
                    list(
                        uri.replace("spotify:episode:", "")
                        for uri in licensed_episodes["episodes"].keys()
                    )
                )
            )
            # Search Podcaster API
            for episode_id in spotify_episode_ids_search:
                ep_meta = spotify_api.podcast_episode_meta(
                    podcast.spotify_id, episode_id
                )

                spotify_episode_id_by_name[ep_meta["name"]] = episode_id

            # Try to read additional, publicly available data from Spotify's public API
            ep_metas_public = fetch_all(
                functools.partial(spotify_api.episodes, market="de"),
                spotify_episode_ids_search,
                "episodes",
            )
            for episode_id, ep_meta_public in zip(
                spotify_episode_ids_search, ep_metas_public
            ):
                if ep_meta_public:
                    spotify_episode_id_by_name[ep_meta_public["name"]] = episode_id
        # Leave Spotify ID empty of no matching ID was found
        else:
            spotify_episode_id_by_name = {}

        # Read data from RSS feed
        d = feed.parse(podcast.feed_url)
        for entry in d.entries:
            spotify_id = spotify_episode_id_by_name.get(entry.title)

            media_url = entry.enclosures[0].href
            zmdb_id = int(media_url.split("/")[-2])
            t = dt.datetime.strptime(entry.itunes_duration, "%H:%M:%S")
            duration = dt.timedelta(hours=t.hour, minutes=t.minute, seconds=t.second)
            publication_date_time = dt.datetime(*entry.published_parsed[:6], tzinfo=UTC)
            defaults = {
                "podcast": podcast,
                "title": entry.title,
                "description": entry.description,
                "publication_date_time": publication_date_time,
                "media": media_url,
                "spotify_id": spotify_id,
                "duration": duration,
            }

            try:
                obj, created = PodcastEpisode.objects.update_or_create(
                    zmdb_id=zmdb_id,
                    defaults=defaults,
                )
            except IntegrityError as e:
                capture_exception(e)
                print(
                    f"Data for {entry.title} failed integrity check:",
                    defaults,
                    sep="\n",
                )


def scrape_spotify_api(
    *, start_date: Optional[dt.date] = None, podcast_filter: Optional[Q] = None
):
    """Read and process data from Spotify API.

    This method supplies two kinds of Spotify-related data:

    a) Data about the podcast itself, such as the current number of the podcast's
    followers

    b) Client side usage data for each podcast episode. This includes starts, streams
    (minimum listening duration of 1 minute), or listeners (number of accounts).

    Args:
        start_date (dt.date, optional): Earliest date to request data for. Defaults to
          None.
        podcast_filter (Q, optional): Filter for a subset of all Podcast objects.
          Defaults to None.
    """
    today = local_today()
    yesterday = local_yesterday()

    if start_date is None:
        start_date = yesterday - dt.timedelta(days=5)

    podcasts = Podcast.objects.all()

    if podcast_filter:
        podcasts = podcasts.filter(podcast_filter)

    for podcast in podcasts:
        print("Scraping spotify API for", podcast)

        if not podcast.spotify_id:
            print("No Spotify ID for", podcast)
            continue

        # Retrieve follower and listener data for podcast
        follower_data = spotify_api.podcast_followers(podcast.spotify_id)

        first_episode_date = podcast.episodes.order_by("publication_date_time")[
            0
        ].publication_date_time.date()

        if start_date < first_episode_date:
            start_date = first_episode_date

        for date in reversed(date_range(start_date, yesterday)):
            # Read daily data
            try:
                listener_data_all_time = spotify_api.podcast_data_date_range(
                    podcast.spotify_id, "listeners", end=date
                )
            except SpotifyException:
                print("No Podcast data anymore for", date)
                break

            try:
                listener_data = spotify_api.podcast_data(
                    podcast.spotify_id, "listeners", date
                )
            except SpotifyException:
                listener_data = {"total": 0}

            try:
                listener_weekly_data = spotify_api.podcast_data_date_range(
                    podcast.spotify_id,
                    "listeners",
                    start=date - dt.timedelta(days=7),
                    end=date,
                )
            except SpotifyException:
                listener_weekly_data = {"total": 0}

            try:
                listener_monthly_data = spotify_api.podcast_data_date_range(
                    podcast.spotify_id,
                    "listeners",
                    start=date - dt.timedelta(days=30),
                    end=date,
                )
            except SpotifyException:
                listener_monthly_data = {"total": 0}

            defaults = {
                "listeners_all_time": listener_data_all_time["total"],
                "listeners": listener_data["total"],
                "listeners_weekly": listener_weekly_data["total"],
                "listeners_monthly": listener_monthly_data["total"],
            }

            if date == yesterday:
                defaults["followers"] = follower_data["total"]

            existing = PodcastDataSpotify.objects.filter(
                podcast=podcast,
                date=date,
            )
            if existing.count() > 0:
                existing.update(**defaults)
            else:
                if "followers" not in defaults:
                    defaults["followers"] = 0

                obj = PodcastDataSpotify(podcast=podcast, date=date, **defaults)
                obj.save()

            # Read hourly data
            if date < dt.date(2019, 12, 1):
                continue

            for hour in range(0, 24):
                agg_type_data = {}
                date_time = dt.datetime(
                    date.year, date.month, date.day, hour, tzinfo=UTC
                )
                for agg_type in ["starts", "streams"]:
                    try:
                        agg_type_data[agg_type] = spotify_api.podcast_data(
                            podcast.spotify_id,
                            agg_type,
                            date_time,
                            precision=spotify_api.Precision.HOUR,
                        )["total"]
                    except:
                        agg_type_data[agg_type] = 0

                PodcastDataSpotifyHourly.objects.update_or_create(
                    podcast=podcast,
                    date_time=date_time,
                    defaults=agg_type_data,
                )

        # Retrieve data for individual episodes
        for podcast_episode in podcast.episodes.all():
            print("Scraping spotify episode data for", podcast_episode)

            if not podcast_episode.spotify_id:
                print("No Spotify ID for", podcast_episode)
                continue

            # Scrape stream stats for episode
            for date in date_range(start_date, yesterday):
                if date < podcast_episode.publication_date_time.date():
                    continue

                episode_data = {}

                for agg_type in ("starts", "streams", "listeners"):
                    try:
                        result = spotify_api.podcast_episode_data(
                            podcast.spotify_id,
                            podcast_episode.spotify_id,
                            agg_type,
                            date,
                        )
                        episode_data[agg_type] = result
                    except SpotifyException as e:
                        episode_data[agg_type] = {"total": 0}

                try:
                    episode_data[
                        "listeners_all_time"
                    ] = spotify_api.podcast_episode_data_all_time(
                        podcast.spotify_id,
                        podcast_episode.spotify_id,
                        "listeners",
                        end=date,
                    )
                except SpotifyException as e:
                    episode_data["listeners_all_time"] = {"total": 0}

                PodcastEpisodeDataSpotify.objects.update_or_create(
                    episode=podcast_episode,
                    date=date,
                    defaults=dict(
                        starts=episode_data["starts"]["total"],
                        streams=episode_data["streams"]["total"],
                        listeners=episode_data["listeners"]["total"],
                        listeners_all_time=episode_data["listeners_all_time"]["total"],
                    ),
                )

        gc.collect()


def scrape_spotify_mediatrend(
    *, start_date: Optional[dt.date] = None, podcast_filter: Optional[Q] = None
):
    """Read and process data from Spotify Mediatrend.

    This method supplies demographical data and other items that are only available
    through Mediatrend (and not through the Spotify API).

    Args:
        start_date (dt.date, optional): Earliest date to request data for. Defaults to
          None.
        podcast_filter (Q, optional): Filter for a subset of all Podcast objects.
          Defaults to None.
    """
    if start_date is None:
        start_date = dt.date.today() - dt.timedelta(days=20)

    podcasts = Podcast.objects.all()

    if podcast_filter:
        podcasts = podcasts.filter(podcast_filter)

    for podcast in podcasts:
        with spotify.make_connection_meta() as connection_meta:
            print("Scraping spotify for", podcast)
            try:
                spotify_podcast = spotify.get_podcast(connection_meta, podcast.name)
            except IndexError as e:
                capture_exception(e)
                print("No Spotify data for", podcast)
                continue

            # Create mapping from episode title to Spotify dataset for faster lookups
            spotify_episodes = {}
            for ep in spotify_podcast.episodes_collection:
                if ep.episode in spotify_episodes:
                    print(
                        "Found multiple matches for Spotify episode",
                        ep.episode,
                        "in external database.",
                    )

                spotify_episodes[ep.episode] = ep

            for podcast_episode in podcast.episodes.all():
                print("Scraping spotify episode data for", podcast_episode)

                try:
                    spotify_episode = spotify_episodes[podcast_episode.title]
                except KeyError:
                    # Don't log to Sentry as the database lags behind a week
                    print(
                        "Could not find Spotify episode",
                        podcast_episode,
                        "in external database.",
                    )
                    continue

                # Scrape user stats for episode
                Additional = connection_meta.classes.Additional
                dates = set()
                for (
                    additional_data
                ) in spotify_episode.episode_data_additional_collection.filter(
                    Additional.datum >= start_date
                ):
                    if additional_data.datum in dates:
                        print("Multiple spotify user stats for", additional_data.datum)
                        continue

                    if additional_data.datum is None:
                        print(
                            f"Date for stream data of episode {podcast_episode} is NULL"
                        )
                        continue

                    PodcastEpisodeDataSpotifyUser.objects.update_or_create(
                        episode=podcast_episode,
                        date=additional_data.datum,
                        # Use getattr because the column name has a minus in it
                        defaults=dict(
                            age_0_17=getattr(additional_data, "age_0-17"),
                            age_18_22=getattr(additional_data, "age_18-22"),
                            age_23_27=getattr(additional_data, "age_23-27"),
                            age_28_34=getattr(additional_data, "age_28-34"),
                            age_35_44=getattr(additional_data, "age_35-44"),
                            age_45_59=getattr(additional_data, "age_45-59"),
                            age_60_150=getattr(additional_data, "age_60-150"),
                            age_unknown=additional_data.age_unknown,
                            gender_female=additional_data.gender_female,
                            gender_male=additional_data.gender_male,
                            gender_non_binary=additional_data.gender_non_binary,
                            gender_not_specified=additional_data.gender_not_specified,
                        ),
                    )

                    time = additional_data.average_listen
                    average_listen = dt.timedelta(
                        hours=time.hour,
                        minutes=time.minute,
                        seconds=time.second,
                    )

                    PodcastEpisodeDataSpotifyPerformance.objects.update_or_create(
                        episode=podcast_episode,
                        date=additional_data.datum,
                        # average_listen ist time --> durationfield
                        defaults=dict(
                            average_listen=average_listen,
                            quartile_1=additional_data.first_quartile,
                            quartile_2=additional_data.second_quartile,
                            quartile_3=additional_data.third_quartile,
                            complete=additional_data.complete,
                        ),
                    )

                    dates.add(additional_data.datum)

        del connection_meta
        gc.collect()


def _scrape_episode_data_spotify_performance(podcast_episode, additional_data):
    if additional_data.datum is None:
        print(f"Date for performacne data of episode {podcast_episode} is NULL")
        return

    time = getattr(additional_data, "average_listen")
    average_listen = dt.timedelta(
        hours=time.hour,
        minutes=time.minute,
        seconds=time.second,
    )

    return PodcastEpisodeDataSpotifyPerformance(
        # Use getattr because the column name has a minus in it
        episode=podcast_episode,
        date=additional_data.datum,
        # average_listen ist time --> durationfield
        average_listen=average_listen,
        quartile_1=getattr(additional_data, "first_quartile"),
        quartile_2=getattr(additional_data, "second_quartile"),
        quartile_3=getattr(additional_data, "third_quartile"),
        complete=getattr(additional_data, "complete"),
    )


def scrape_podstat(
    *, start_date: Optional[dt.date] = None, podcast_filter: Optional[Q] = None
):
    """Read and process data from Podstat.

    This method supplies data per episode of self hosted podcasts. Specifically, the
    number of download and on-demand client requests per media file for each episode.

    Args:
        start_date (dt.date, optional): Earliest date to request data for. Defaults to
          None.
        podcast_filter (Q, optional): Filter for a subset of all Podcast objects.
          Defaults to None.
    """
    if start_date is None:
        start_date = dt.date.today() - dt.timedelta(days=20)

    start_time = int(
        dt.datetime(start_date.year, start_date.month, start_date.day).timestamp()
    )

    podcasts = Podcast.objects.all()

    if podcast_filter:
        podcasts = podcasts.filter(podcast_filter)

    for podcast in podcasts:
        with podstat.make_connection_meta() as connection_meta:
            print("Scraping podstat for", podcast)

            for podcast_episode in podcast.episodes.all():
                print("Scraping podstat episode data for", podcast_episode)
                podstat_episode_variants = podstat.get_episode(
                    connection_meta, podcast_episode.zmdb_id
                )
                if len(podstat_episode_variants) != 2:
                    print(
                        f"Expected 2 variants of episode {podcast_episode} in podstat data, found {len(podstat_episode_variants)}"
                    )
                ondemand_objects_episode = []
                download_objects_episode = []

                for variant in podstat_episode_variants:
                    if variant.podcast_murl is None:
                        print(
                            "No murl found for podcast_url",
                            variant.urlid,
                            "with url",
                            variant.url,
                        )
                        continue
                    else:
                        variant_type = variant.podcast_murl.hinweis

                    PodcastCount = connection_meta.classes.PodcastCount
                    for podcast_ucount in variant.podcast_ucount_tag_collection.filter(
                        PodcastCount.zeit >= start_time
                    ):
                        if variant_type == "O":
                            ondemand_objects_episode.append(
                                _scrape_episode_data_podstat_ondemand(
                                    podcast_episode, podcast_ucount
                                )
                            )
                        elif variant_type == "D":
                            download_objects_episode.append(
                                _scrape_episode_data_podstat_download(
                                    podcast_episode, podcast_ucount
                                )
                            )

                objects_episode = ondemand_objects_episode + download_objects_episode
                # Deduplicate records in case of renaming etc.
                if objects_episode:
                    objects_episode = _aggregate_episode_data(objects_episode)
                    print(
                        "Found",
                        len(ondemand_objects_episode),
                        "unique ondemand datapoints",
                    )
                    for obj in objects_episode:
                        PodcastEpisodeDataPodstat.objects.update_or_create(
                            episode=obj["episode"],
                            date=obj["date"],
                            defaults=dict(
                                downloads=obj["downloads"],
                                ondemand=obj["ondemand"],
                            ),
                        )

        del connection_meta
        gc.collect()


def _scrape_episode_data_podstat_ondemand(podcast_episode, podcast_ucount):
    ucount_date = dt.datetime.fromtimestamp(podcast_ucount.zeit, BERLIN).date()

    return {
        "episode": podcast_episode,
        "date": ucount_date,
        "ondemand": podcast_ucount.nv,
        "downloads": 0,
    }


def _scrape_episode_data_podstat_download(podcast_episode, podcast_ucount):
    ucount_date = dt.datetime.fromtimestamp(podcast_ucount.zeit, BERLIN).date()

    return {
        "episode": podcast_episode,
        "date": ucount_date,
        "downloads": podcast_ucount.nv,
        "ondemand": 0,
    }


def _aggregate_episode_data(data_objects):
    cache = {}

    for obj in data_objects:
        podstat_obj = dict(
            episode=obj["episode"],
            date=obj["date"],
            downloads=obj["downloads"],
            ondemand=obj["ondemand"],
        )
        if podstat_obj["date"] in cache:
            existing = cache[podstat_obj["date"]]
            existing["downloads"] += podstat_obj["downloads"]
            existing["ondemand"] += podstat_obj["ondemand"]
        else:
            cache[podstat_obj["date"]] = podstat_obj

    return list(cache.values())


def scrape_episode_data_webtrekk_performance(
    *, start_date: Optional[dt.date] = None, podcast_filter: Optional[Q] = None
):
    """Read and process data from Webtrekk.

    This method supplies episode data from the Webtrekk database based on each episode's
    ZMDB ID.

    Args:
        start_date (dt.date, optional): Earliest date to request data for. Defaults to
          None.
        podcast_filter (Q, optional): Filter for a subset of all Podcast objects.
          Defaults to None.
    """
    today = local_today()
    yesterday = local_yesterday()

    if start_date is None:
        start_date = yesterday - dt.timedelta(days=2)
    start_date = max(start_date, today - dt.timedelta(days=7))
    start_date = min(start_date, yesterday)

    for date in reversed(date_range(start_date, yesterday)):
        data = cleaned_webtrekk_audio_data(date)

        podcasts = Podcast.objects.all()

        if podcast_filter:
            podcasts = podcasts.filter(podcast_filter)

        for podcast in podcasts:
            for episode in podcast.episodes.all():

                if episode.zmdb_id not in data:
                    continue

                PodcastEpisodeDataWebtrekkPerformance.objects.update_or_create(
                    date=date, episode=episode, defaults=data[episode.zmdb_id]
                )
        print(f"Finished scraping of Webtrekk performance data for {date}.")<|MERGE_RESOLUTION|>--- conflicted
+++ resolved
@@ -3,11 +3,8 @@
 
 import datetime as dt
 from time import sleep
-<<<<<<< HEAD
-=======
+
 from typing import Optional
-import pytz
->>>>>>> 6d3d78ab
 import gc
 import functools
 
